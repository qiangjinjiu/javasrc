package org.os.jdk.juc;

/**
 * add f1
<<<<<<< HEAD
 * add f3
=======
 * add f5
>>>>>>> 4795bf09
 * @author zhengjunjie
 *
 */
public class Test {

	public static void main(String[] args) {
		InterfaceA.showStatic();
		new InterfaceAImpl().showDefault();
		new InterfaceAImpl().showDefault();
		
	}

}
<|MERGE_RESOLUTION|>--- conflicted
+++ resolved
@@ -1,22 +1,18 @@
-package org.os.jdk.juc;
-
-/**
- * add f1
-<<<<<<< HEAD
- * add f3
-=======
- * add f5
->>>>>>> 4795bf09
- * @author zhengjunjie
- *
- */
-public class Test {
-
-	public static void main(String[] args) {
-		InterfaceA.showStatic();
-		new InterfaceAImpl().showDefault();
-		new InterfaceAImpl().showDefault();
-		
-	}
-
-}
+package org.os.jdk.juc;
+
+/**
+ * add f1
+ * add f5
+ * @author zhengjunjie
+ *
+ */
+public class Test {
+
+	public static void main(String[] args) {
+		InterfaceA.showStatic();
+		new InterfaceAImpl().showDefault();
+		new InterfaceAImpl().showDefault();
+		
+	}
+
+}